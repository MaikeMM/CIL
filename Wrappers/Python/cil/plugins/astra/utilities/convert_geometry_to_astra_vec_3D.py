--- conflicted
+++ resolved
@@ -55,13 +55,8 @@
     panel = sinogram_geometry.config.panel
 
     #get units
-<<<<<<< HEAD
     degrees = angles.angle_unit == acquisition_labels["DEGREE"]
-    
-=======
-    degrees = angles.angle_unit == sinogram_geometry.DEGREE
 
->>>>>>> ac752157
     if sinogram_geometry.dimension == '2D':
         #create a 3D astra geom from 2D CIL geometry
         volume_geometry_temp = volume_geometry.copy()
