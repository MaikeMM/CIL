#  Copyright 2020 United Kingdom Research and Innovation
#  Copyright 2020 The University of Manchester
#
#  Licensed under the Apache License, Version 2.0 (the "License");
#  you may not use this file except in compliance with the License.
#  You may obtain a copy of the License at
#
#      http://www.apache.org/licenses/LICENSE-2.0
#
#  Unless required by applicable law or agreed to in writing, software
#  distributed under the License is distributed on an "AS IS" BASIS,
#  WITHOUT WARRANTIES OR CONDITIONS OF ANY KIND, either express or implied.
#  See the License for the specific language governing permissions and
#  limitations under the License.
#
# Authors:
# CIL Developers, listed at: https://github.com/TomographicImaging/CIL/blob/master/NOTICE.txt


import astra
import numpy as np
from cil.framework import acquisition_labels

def convert_geometry_to_astra_vec_2D(volume_geometry, sinogram_geometry_in):

    """
    Converts CIL 2D geometries to ASTRA 2D vector Geometries.

    Parameters
    ----------
    volume_geometry : ImageGeometry
        A description of the area/volume to reconstruct

    sinogram_geometry : AcquisitionGeometry
        A description of the acquisition data

    Returns
    -------
    astra_volume_geom, astra_projection_geom
        The ASTRA vol_geom and proj_geom

    """
    sinogram_geometry = sinogram_geometry_in.copy()

    #this catches behaviour modified after CIL 21.3.1
    try:
        sinogram_geometry.config.system.align_reference_frame('cil')
    except:
        sinogram_geometry.config.system.update_reference_frame()

    angles = sinogram_geometry.config.angles
    system = sinogram_geometry.config.system
    panel = sinogram_geometry.config.panel

    #get units
<<<<<<< HEAD
    degrees = angles.angle_unit == acquisition_labels["DEGREE"]
    
=======
    degrees = angles.angle_unit == sinogram_geometry.DEGREE

>>>>>>> ac752157
    #create a 2D astra geom from 2D CIL geometry, 2D astra geometry has axis flipped compared to 3D
    volume_geometry_temp = volume_geometry.copy()

    row = np.zeros((2,1))
    row[0] = panel.pixel_size[0] * system.detector.direction_x[0]
    row[1] = panel.pixel_size[0] * system.detector.direction_x[1]

    if 'right' in panel.origin:
        row *= -1

    det = np.zeros((2,1))
    det[0] = system.detector.position[0]
    det[1] = -system.detector.position[1]

    src = np.zeros((2,1))
    if sinogram_geometry.geom_type == 'parallel':
        src[0] = system.ray.direction[0]
        src[1] = -system.ray.direction[1]
        projector = 'parallel_vec'
    else:
        src[0] = system.source.position[0]
        src[1] = -system.source.position[1]
        projector = 'fanflat_vec'

    vectors = np.zeros((angles.num_positions, 6))

    for i, theta in enumerate(angles.angle_data):
        ang = + angles.initial_angle + theta

        rotation_matrix = rotation_matrix_z_from_euler(ang, degrees=degrees)

        vectors[i, :2]  = rotation_matrix.dot(src).reshape(2)
        vectors[i, 2:4] = rotation_matrix.dot(det).reshape(2)
        vectors[i, 4:6] = rotation_matrix.dot(row).reshape(2)


    proj_geom = astra.creators.create_proj_geom(projector, panel.num_pixels[0], vectors)
    vol_geom = astra.create_vol_geom(volume_geometry_temp.voxel_num_y,
                                    volume_geometry_temp.voxel_num_x,
                                    volume_geometry_temp.get_min_x(),
                                    volume_geometry_temp.get_max_x(),
                                    volume_geometry_temp.get_min_y(),
                                    volume_geometry_temp.get_max_y(),
                                    )

    return vol_geom, proj_geom

def rotation_matrix_z_from_euler(angle, degrees):
    """
    Returns 2D rotation matrix for z axis using direction cosine

    Parameters
    ----------
    angle : float
        angle or rotation around z axis

    degrees : bool
        if radian or degrees
    """
    if degrees:
        alpha = angle / 180. * np.pi
    else:
        alpha = angle

    rot_matrix = np.zeros((2,2), dtype=np.float64)
    rot_matrix[0][0] = np.cos(alpha)
    rot_matrix[0][1] = -np.sin(alpha)
    rot_matrix[1][0] = np.sin(alpha)
    rot_matrix[1][1] = np.cos(alpha)

    return rot_matrix<|MERGE_RESOLUTION|>--- conflicted
+++ resolved
@@ -53,13 +53,8 @@
     panel = sinogram_geometry.config.panel
 
     #get units
-<<<<<<< HEAD
     degrees = angles.angle_unit == acquisition_labels["DEGREE"]
-    
-=======
-    degrees = angles.angle_unit == sinogram_geometry.DEGREE
 
->>>>>>> ac752157
     #create a 2D astra geom from 2D CIL geometry, 2D astra geometry has axis flipped compared to 3D
     volume_geometry_temp = volume_geometry.copy()
 
@@ -94,7 +89,6 @@
         vectors[i, :2]  = rotation_matrix.dot(src).reshape(2)
         vectors[i, 2:4] = rotation_matrix.dot(det).reshape(2)
         vectors[i, 4:6] = rotation_matrix.dot(row).reshape(2)
-
 
     proj_geom = astra.creators.create_proj_geom(projector, panel.num_pixels[0], vectors)
     vol_geom = astra.create_vol_geom(volume_geometry_temp.voxel_num_y,
