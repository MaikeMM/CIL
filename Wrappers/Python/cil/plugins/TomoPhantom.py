#  Copyright 2021 United Kingdom Research and Innovation
#  Copyright 2021 The University of Manchester
#
#  Licensed under the Apache License, Version 2.0 (the "License");
#  you may not use this file except in compliance with the License.
#  You may obtain a copy of the License at
#
#      http://www.apache.org/licenses/LICENSE-2.0
#
#  Unless required by applicable law or agreed to in writing, software
#  distributed under the License is distributed on an "AS IS" BASIS,
#  WITHOUT WARRANTIES OR CONDITIONS OF ANY KIND, either express or implied.
#  See the License for the specific language governing permissions and
#  limitations under the License.
#
# Authors:
# CIL Developers, listed at: https://github.com/TomographicImaging/CIL/blob/master/NOTICE.txt

from cil.framework import ImageData, image_labels, data_order
import tomophantom
from tomophantom import TomoP2D, TomoP3D
import os
import numpy as np

import ctypes, platform
from ctypes import util
# check for the extension
if platform.system() == 'Linux':
    dll = 'libctomophantom.so'
elif platform.system() == 'Windows':
    dll_file = 'ctomophantom.dll'
    dll = util.find_library(dll_file)
elif platform.system() == 'Darwin':
    dll = 'libctomophantom.dylib'
else:
    raise ValueError('Not supported platform, ', platform.system())

libtomophantom = ctypes.cdll.LoadLibrary(dll)



path = os.path.dirname(tomophantom.__file__)
path_library2D = os.path.join(path, "Phantom2DLibrary.dat")
path_library3D = os.path.join(path, "Phantom3DLibrary.dat")

def is_model_temporal(num_model, num_dims=2):
    '''Returns whether a model in the TomoPhantom library is temporal

    This will go to check the installed library files from TomoPhantom
    https://github.com/dkazanc/TomoPhantom/tree/master/PhantomLibrary/models

    :param num_model: model number
    :type num_model: int
    :param num_dims: dimensionality of the phantom, 2D or 3D
    :type num_dims: int, default 2
    '''
    return get_model_num_channels(num_model, num_dims) > 1

def get_model_num_channels(num_model, num_dims=2):
    '''Returns number of temporal steps (channels) the model has

    This will go to check the installed library files from TomoPhantom
    https://github.com/dkazanc/TomoPhantom/tree/master/PhantomLibrary/models

    https://github.com/dkazanc/TomoPhantom/blob/v1.4.9/Core/utils.c#L27
    https://github.com/dkazanc/TomoPhantom/blob/v1.4.9/Core/utils.c#L269

    :param num_model: model number
    :type num_model: int
    :param num_dims: dimensionality of the phantom, 2D or 3D
    :type num_dims: int, default 2
    '''

    return check_model_params(num_model, num_dims=num_dims)[3]

def check_model_params(num_model, num_dims=2):
    '''Returns params_switch array from the C TomoPhantom library in function checkParams2D or checkParams3D

    This will go to check the installed library files from TomoPhantom
    https://github.com/dkazanc/TomoPhantom/tree/master/PhantomLibrary/models

    https://github.com/dkazanc/TomoPhantom/blob/v1.4.9/Core/utils.c#L27
    https://github.com/dkazanc/TomoPhantom/blob/v1.4.9/Core/utils.c#L269

    :param num_model: model number
    :type num_model: int
    :param num_dims: dimensionality of the phantom, 2D or 3D
    :type num_dims: int, default 2
    '''
    if num_dims == 2:
        libtomophantom.checkParams2D.argtypes = [ctypes.POINTER(ctypes.c_int),  # pointer to the params array
                                  ctypes.c_int,                                   # model number selector (int)
                                  ctypes.c_char_p]                  # string to the library file
        params = np.zeros([10], dtype=np.int32)
        params_p = params.ctypes.data_as(ctypes.POINTER(ctypes.c_int))
        lib2d_p = str(path_library2D).encode('utf-8')
        libtomophantom.checkParams2D(params_p, num_model, lib2d_p)

        return params

    elif num_dims == 3:
        libtomophantom.checkParams3D.argtypes = [ctypes.POINTER(ctypes.c_int),  # pointer to the params array
                                  ctypes.c_int,                                   # model number selector (int)
                                  ctypes.c_char_p]                  # string to the library file
        params = np.zeros([11], dtype=np.int32)
        params_p = params.ctypes.data_as(ctypes.POINTER(ctypes.c_int))
        lib2d_p = str(path_library3D).encode('utf-8')
        libtomophantom.checkParams3D(params_p, num_model, lib2d_p)

        return params

    else:
        raise ValueError('Unsupported dimensionality. Expected 2 or 3, got {}'.format(dims))

def get_ImageData(num_model, geometry):
    '''Returns an ImageData relative to geometry with the model num_model from tomophantom

    :param num_model: model number
    :type num_model: int
    :param geometry: geometrical info that describes the phantom
    :type geometry: ImageGeometry
    Example usage:

    .. code-block:: python

      ndim = 2
      N=128
      angles = np.linspace(0, 360, 50, True, dtype=np.float32)
      offset = 0.4
      channels = 3

      if ndim == 2:
          ag = AcquisitionGeometry.create_Cone2D((offset,-100), (offset,100))
          ag.set_panel(N)

      else:
          ag = AcquisitionGeometry.create_Cone3D((offset,-100, 0), (offset,100,0))
          ag.set_panel((N,N-2))

      ag.set_channels(channels)
<<<<<<< HEAD
      ag.set_angles(angles, angle_unit=acquisition_labels["DEGREE"])
        
        
=======
      ag.set_angles(angles, angle_unit=AcquisitionGeometry.DEGREE)


>>>>>>> ac752157
      ig = ag.get_ImageGeometry()
      num_model = 1
      phantom = TomoPhantom.get_ImageData(num_model=num_model, geometry=ig)


    '''
    ig = geometry.copy()
    ig.set_labels(data_order["TOMOPHANTOM_IG_LABELS"])
    num_dims = len(ig.dimension_labels)
<<<<<<< HEAD
    
    if image_labels["CHANNEL"] in ig.dimension_labels:
=======

    if ImageGeometry.CHANNEL in ig.dimension_labels:
>>>>>>> ac752157
        if not is_model_temporal(num_model):
            raise ValueError('Selected model {} is not a temporal model, please change your selection'.format(num_model))
        if num_dims == 4:
            # 3D+time for tomophantom
            # output dimensions channel and then spatial,
            # e.g. [ 'channel', 'vertical', 'horizontal_y', 'horizontal_x' ]
            num_model = num_model
            shape = tuple(ig.shape[1:])
            phantom_arr = TomoP3D.ModelTemporal(num_model, shape, path_library3D)
        elif num_dims == 3:
            # 2D+time for tomophantom
            # output dimensions channel and then spatial,
            # e.g. [ 'channel', 'horizontal_y', 'horizontal_x' ]
            N = ig.shape[1]
            num_model = num_model
            phantom_arr = TomoP2D.ModelTemporal(num_model, ig.shape[1], path_library2D)
        else:
            raise ValueError('Wrong ImageGeometry')
        if ig.channels != phantom_arr.shape[0]:
            raise ValueError('The required model {} has {} channels. The ImageGeometry you passed has {}. Please update your ImageGeometry.'\
                .format(num_model, ig.channels, phantom_arr.shape[0]))
    else:
        if num_dims == 3:
            # 3D
            num_model = num_model
            phantom_arr = TomoP3D.Model(num_model, ig.shape, path_library3D)
        elif num_dims == 2:
            # 2D
            if ig.shape[0] != ig.shape[1]:
                raise ValueError('Can only handle square ImageData, got shape'.format(ig.shape))
            N = ig.shape[0]
            num_model = num_model
            phantom_arr = TomoP2D.Model(num_model, N, path_library2D)
        else:
            raise ValueError('Wrong ImageGeometry')


    im_data = ImageData(phantom_arr, geometry=ig, suppress_warning=True)
    im_data.reorder(list(geometry.dimension_labels))
    return im_data<|MERGE_RESOLUTION|>--- conflicted
+++ resolved
@@ -138,15 +138,8 @@
           ag.set_panel((N,N-2))
 
       ag.set_channels(channels)
-<<<<<<< HEAD
       ag.set_angles(angles, angle_unit=acquisition_labels["DEGREE"])
-        
-        
-=======
-      ag.set_angles(angles, angle_unit=AcquisitionGeometry.DEGREE)
 
-
->>>>>>> ac752157
       ig = ag.get_ImageGeometry()
       num_model = 1
       phantom = TomoPhantom.get_ImageData(num_model=num_model, geometry=ig)
@@ -156,13 +149,8 @@
     ig = geometry.copy()
     ig.set_labels(data_order["TOMOPHANTOM_IG_LABELS"])
     num_dims = len(ig.dimension_labels)
-<<<<<<< HEAD
-    
+
     if image_labels["CHANNEL"] in ig.dimension_labels:
-=======
-
-    if ImageGeometry.CHANNEL in ig.dimension_labels:
->>>>>>> ac752157
         if not is_model_temporal(num_model):
             raise ValueError('Selected model {} is not a temporal model, please change your selection'.format(num_model))
         if num_dims == 4:
