#  Copyright 2021 United Kingdom Research and Innovation
#  Copyright 2021 The University of Manchester
#
#  Licensed under the Apache License, Version 2.0 (the "License");
#  you may not use this file except in compliance with the License.
#  You may obtain a copy of the License at
#
#      http://www.apache.org/licenses/LICENSE-2.0
#
#  Unless required by applicable law or agreed to in writing, software
#  distributed under the License is distributed on an "AS IS" BASIS,
#  WITHOUT WARRANTIES OR CONDITIONS OF ANY KIND, either express or implied.
#  See the License for the specific language governing permissions and
#  limitations under the License.
#
# Authors:
# CIL Developers, listed at: https://github.com/TomographicImaging/CIL/blob/master/NOTICE.txt

from cil.framework import acquisition_labels
import numpy as np

try:
    from tigre.utilities.geometry import Geometry
except ModuleNotFoundError:
    raise ModuleNotFoundError("This plugin requires the additional package TIGRE\n" +
            "Please install it via conda as tigre from the ccpi channel")

class CIL2TIGREGeometry(object):
    @staticmethod
    def getTIGREGeometry(ig, ag):
        tg = TIGREGeometry(ig, ag)

        #angles
        angles = ag.config.angles.angle_data + ag.config.angles.initial_angle

<<<<<<< HEAD
        if ag.config.angles.angle_unit == acquisition_labels["DEGREE"]:
            angles *= (np.pi/180.) 
=======
        if ag.config.angles.angle_unit == AcquisitionGeometry.DEGREE:
            angles *= (np.pi/180.)
>>>>>>> ac752157

        #convert CIL to TIGRE angles s
        angles = -(angles + np.pi/2 +tg.theta )

        #angles in range -pi->pi
        for i, a in enumerate(angles):
            while a < -np.pi:
                a += 2 * np.pi
            while a >= np.pi:
                a -= 2 * np.pi
            angles[i] = a

        return tg, angles

class TIGREGeometry(Geometry):

    def __init__(self, ig, ag):

        Geometry.__init__(self)

        ag_in = ag.copy()
        system = ag_in.config.system
        system.align_reference_frame('tigre')


        #TIGRE's interpolation fp must have the detector outside the reconstruction volume otherwise the ray is clipped
        #https://github.com/CERN/TIGRE/issues/353
        lenx = (ig.voxel_num_x * ig.voxel_size_x)
        leny = (ig.voxel_num_y * ig.voxel_size_y)
        lenz = (ig.voxel_num_z * ig.voxel_size_z)

        panel_width = max(ag_in.config.panel.num_pixels * ag_in.config.panel.pixel_size)*0.5
        clearance_len =  np.sqrt(lenx**2 + leny**2 + lenz**2)/2 + panel_width

        if ag_in.geom_type == 'cone':

            if system.detector.position[1] < clearance_len:

                src = system.source.position.astype(np.float64)
                vec1 = system.detector.position.astype(np.float64) - src

                mag_new = (clearance_len - src[1]) /-src[1]
                scale = mag_new / ag_in.magnification
                scale=np.ceil(scale)

                system.detector.position = src + vec1 * scale
                ag_in.config.panel.pixel_size[0] *= scale
                ag_in.config.panel.pixel_size[1] *= scale

            self.DSO = -system.source.position[1]
            self.DSD = self.DSO + system.detector.position[1]
            self.mode = 'cone'

        else:
            if ag_in.system_description == 'advanced':
                raise NotImplementedError ("CIL cannot use TIGRE to process parallel geometries with tilted axes")

            self.DSO = clearance_len
            self.DSD = 2*clearance_len
            self.mode = 'parallel'

        # number of voxels (vx)
        self.nVoxel = np.array( [ig.voxel_num_z, ig.voxel_num_y, ig.voxel_num_x] )
        # size of each voxel (mm)
        self.dVoxel = np.array( [ig.voxel_size_z, ig.voxel_size_y, ig.voxel_size_x]  )

        # Detector parameters
        # (V,U) number of pixels        (px)
        self.nDetector = np.array(ag_in.config.panel.num_pixels[::-1])
        # size of each pixel            (mm)
        self.dDetector = np.array(ag_in.config.panel.pixel_size[::-1])
        self.sDetector = self.dDetector * self.nDetector    # total size of the detector    (mm)


        if ag_in.dimension == '2D':
            self.is2D = True

            #fix IG to single slice in z
            self.nVoxel[0]=1
            self.dVoxel[0]= ag_in.config.panel.pixel_size[1] / ag_in.magnification

            self.offOrigin = np.array( [0, 0, 0] )

            # Offsets Tigre (Z, Y, X) == CIL (X, -Y)
            if ag_in.geom_type == 'cone':
                self.offDetector = np.array( [0, system.detector.position[0]-system.source.position[0], 0 ])
            else:
                self.offDetector = np.array( [0, system.detector.position[0], 0 ])

            #convert roll, pitch, yaw
            U = [0, system.detector.direction_x[0], -system.detector.direction_x[1]]
            roll = 0
            pitch = 0
            yaw = np.arctan2(-U[2],U[1])

        else:
            self.is2D = False
            # Offsets Tigre (Z, Y, X) == CIL (Z, X, -Y)
            ind = np.asarray([2, 0, 1])
            flip = np.asarray([1, 1, -1])

            if ag_in.geom_type == 'cone':
                #TIGRE origin is at a point on the rotate axis that is in a perpendicular plane containing the source
                #As rotation axis is aligned with z this is the x-y plane
                #We have aligned the y axis with the source->rotate axis direction
                self.offOrigin = np.array( [-system.source.position[2], 0, 0])
                self.offDetector = np.array( [system.detector.position[2]-system.source.position[2], system.detector.position[0]-system.source.position[0], 0])
            else:
                self.offOrigin = np.array( [0,0,0] )
                self.offDetector = np.array( [system.detector.position[2], system.detector.position[0], 0])

            #shift origin z to match image geometry
            #this is in CIL reference frames as the TIGRE geometry rotates the reconstruction volume to match our definitions
            self.offOrigin[0] += ig.center_z


            #convert roll, pitch, yaw
            U = system.detector.direction_x[ind] * flip
            V = system.detector.direction_y[ind] * flip

            roll = np.arctan2(-V[1], V[0])
            pitch = np.arcsin(V[2])
            yaw = np.arctan2(-U[2],U[1])

        #shift origin to match image geometry
        self.offOrigin[1] += ig.center_y
        self.offOrigin[2] += ig.center_x

        self.theta = yaw
        panel_origin = ag_in.config.panel.origin
        if 'right' in panel_origin and 'top' in panel_origin:
            roll += np.pi
        elif 'right' in panel_origin:
            yaw += np.pi
        elif 'top' in panel_origin:
            pitch += np.pi

        self.rotDetector = np.array((roll, pitch, yaw))

        # total size of the image       (mm)
        self.sVoxel = self.nVoxel * self.dVoxel

        # Auxiliary
        self.accuracy = 0.5                        # Accuracy of FWD proj          (vx/sample)<|MERGE_RESOLUTION|>--- conflicted
+++ resolved
@@ -33,13 +33,8 @@
         #angles
         angles = ag.config.angles.angle_data + ag.config.angles.initial_angle
 
-<<<<<<< HEAD
         if ag.config.angles.angle_unit == acquisition_labels["DEGREE"]:
-            angles *= (np.pi/180.) 
-=======
-        if ag.config.angles.angle_unit == AcquisitionGeometry.DEGREE:
             angles *= (np.pi/180.)
->>>>>>> ac752157
 
         #convert CIL to TIGRE angles s
         angles = -(angles + np.pi/2 +tg.theta )
