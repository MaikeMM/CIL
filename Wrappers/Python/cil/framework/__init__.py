<<<<<<< HEAD
# -*- coding: utf-8 -*-
#  Copyright 2024 United Kingdom Research and Innovation
#  Copyright 2024 The University of Manchester
=======
#  Copyright 2019 United Kingdom Research and Innovation
#  Copyright 2019 The University of Manchester
>>>>>>> ac752157
#
#  Licensed under the Apache License, Version 2.0 (the "License");
#  you may not use this file except in compliance with the License.
#  You may obtain a copy of the License at
#
#      http://www.apache.org/licenses/LICENSE-2.0
#
#  Unless required by applicable law or agreed to in writing, software
#  distributed under the License is distributed on an "AS IS" BASIS,
#  WITHOUT WARRANTIES OR CONDITIONS OF ANY KIND, either express or implied.
#  See the License for the specific language governing permissions and
#  limitations under the License.
#
# Authors:
# CIL Developers, listed at: https://github.com/TomographicImaging/CIL/blob/master/NOTICE.txt
# Joshua DM Hellier (University of Manchester) [refactorer]

from .cilacc import cilacc
from .acquisition_data import AcquisitionData
from .acquisition_geometry import AcquisitionGeometry
from .system_configuration import SystemConfiguration
from .data_container import message, ImageGeometry, DataContainer, ImageData, VectorData, VectorGeometry
from .processors import DataProcessor, Processor, AX, PixelByPixelDataProcessor, CastDataContainer, find_key
from .block_data_container import BlockDataContainer
from .block_geometry import BlockGeometry
from .partitioner import Partitioner
from .label import acquisition_labels, image_labels, data_order, get_order_for_engine, check_order_for_engine<|MERGE_RESOLUTION|>--- conflicted
+++ resolved
@@ -1,11 +1,5 @@
-<<<<<<< HEAD
-# -*- coding: utf-8 -*-
 #  Copyright 2024 United Kingdom Research and Innovation
 #  Copyright 2024 The University of Manchester
-=======
-#  Copyright 2019 United Kingdom Research and Innovation
-#  Copyright 2019 The University of Manchester
->>>>>>> ac752157
 #
 #  Licensed under the Apache License, Version 2.0 (the "License");
 #  you may not use this file except in compliance with the License.
