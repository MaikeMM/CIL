--- conflicted
+++ resolved
@@ -1,4 +1,3 @@
-<<<<<<< HEAD
 # -*- coding: utf-8 -*-
 #   This work is part of the Core Imaging Library developed by
 #   Visual Analytics and Imaging System Group of the Science Technology
@@ -103,7 +102,7 @@
         rel_norm_error = (b + a) / (b * a) * (df + dd)
         return rel_norm_error
         
-    def process(self):
+    def process(self, out=None):
         
         projections = self.get_input()
         dark = self.dark_field
@@ -401,7 +400,7 @@
         mask[:,centercol-1:centercol+2] = numpy.zeros((nrow, 3), dtype='float32')
         return mask
     
-    def process(self):
+    def process(self, out=None):
         
         projections = self.get_input()
         
@@ -443,7 +442,7 @@
             raise ValueError("Expected input dimensions is 2 or 3, got {0}"\
                              .format(dataset.number_of_dimensions))
 
-    def process(self):
+    def process(self, out=None):
         projections = self.get_input()
         w = projections.get_dimension_size('horizontal')
         delta = w - 2 * self.center_of_rotation
@@ -512,519 +511,4 @@
             #print (command)    
             #cleaned = eval(command)
         exec(command)
-=======
-# -*- coding: utf-8 -*-
-#   This work is part of the Core Imaging Library developed by
-#   Visual Analytics and Imaging System Group of the Science Technology
-#   Facilities Council, STFC
-
-#   Copyright 2018 Edoardo Pasca
-
-#   Licensed under the Apache License, Version 2.0 (the "License");
-#   you may not use this file except in compliance with the License.
-#   You may obtain a copy of the License at
-
-#       http://www.apache.org/licenses/LICENSE-2.0
-
-#   Unless required by applicable law or agreed to in writing, software
-#   distributed under the License is distributed on an "AS IS" BASIS,
-#   WITHOUT WARRANTIES OR CONDITIONS OF ANY KIND, either express or implied.
-#   See the License for the specific language governing permissions and
-#   limitations under the License
-
-from ccpi.framework import DataProcessor, DataContainer, AcquisitionData,\
- AcquisitionGeometry, ImageGeometry, ImageData
-from ccpi.reconstruction.parallelbeam import alg as pbalg
-import numpy
-from scipy import ndimage
-
-import matplotlib.pyplot as plt
-
-
-class Normalizer(DataProcessor):
-    '''Normalization based on flat and dark
-    
-    This processor read in a AcquisitionData and normalises it based on 
-    the instrument reading with and without incident photons or neutrons.
-    
-    Input: AcquisitionData
-    Parameter: 2D projection with flat field (or stack)
-               2D projection with dark field (or stack)
-    Output: AcquisitionDataSetn
-    '''
-    
-    def __init__(self, flat_field = None, dark_field = None, tolerance = 1e-5):
-        kwargs = {
-                  'flat_field'  : flat_field, 
-                  'dark_field'  : dark_field,
-                  # very small number. Used when there is a division by zero
-                  'tolerance'   : tolerance
-                  }
-        
-        #DataProcessor.__init__(self, **kwargs)
-        super(Normalizer, self).__init__(**kwargs)
-        if not flat_field is None:
-            self.set_flat_field(flat_field)
-        if not dark_field is None:
-            self.set_dark_field(dark_field)
-    
-    def check_input(self, dataset):
-        if dataset.number_of_dimensions == 3 or\
-           dataset.number_of_dimensions == 2:
-               return True
-        else:
-            raise ValueError("Expected input dimensions is 2 or 3, got {0}"\
-                             .format(dataset.number_of_dimensions))
-    
-    def set_dark_field(self, df):
-        if type(df) is numpy.ndarray:
-            if len(numpy.shape(df)) == 3:
-                raise ValueError('Dark Field should be 2D')
-            elif len(numpy.shape(df)) == 2:
-                self.dark_field = df
-        elif issubclass(type(df), DataContainer):
-            self.dark_field = self.set_dark_field(df.as_array())
-    
-    def set_flat_field(self, df):
-        if type(df) is numpy.ndarray:
-            if len(numpy.shape(df)) == 3:
-                raise ValueError('Flat Field should be 2D')
-            elif len(numpy.shape(df)) == 2:
-                self.flat_field = df
-        elif issubclass(type(df), DataContainer):
-            self.flat_field = self.set_flat_field(df.as_array())
-    
-    @staticmethod
-    def normalize_projection(projection, flat, dark, tolerance):
-        a = (projection - dark)
-        b = (flat-dark)
-        with numpy.errstate(divide='ignore', invalid='ignore'):
-            c = numpy.true_divide( a, b )
-            c[ ~ numpy.isfinite( c )] = tolerance # set to not zero if 0/0 
-        return c
-    
-    @staticmethod
-    def estimate_normalised_error(projection, flat, dark, delta_flat, delta_dark):
-        '''returns the estimated relative error of the normalised projection
-        
-        n = (projection - dark) / (flat - dark)
-        Dn/n = (flat-dark + projection-dark)/((flat-dark)*(projection-dark))*(Df/f + Dd/d)
-        ''' 
-        a = (projection - dark)
-        b = (flat-dark)
-        df = delta_flat / flat
-        dd = delta_dark / dark
-        rel_norm_error = (b + a) / (b * a) * (df + dd)
-        return rel_norm_error
-        
-    def process(self, out=None):
-        
-        projections = self.get_input()
-        dark = self.dark_field
-        flat = self.flat_field
-        
-        if projections.number_of_dimensions == 3:
-            if not (projections.shape[1:] == dark.shape and \
-               projections.shape[1:] == flat.shape):
-                raise ValueError('Flats/Dark and projections size do not match.')
-                
-                   
-            a = numpy.asarray(
-                    [ Normalizer.normalize_projection(
-                            projection, flat, dark, self.tolerance) \
-                     for projection in projections.as_array() ]
-                    )
-        elif projections.number_of_dimensions == 2:
-            a = Normalizer.normalize_projection(projections.as_array(), 
-                                                flat, dark, self.tolerance)
-        y = type(projections)( a , True, 
-                    dimension_labels=projections.dimension_labels,
-                    geometry=projections.geometry)
-        return y
-    
-
-class CenterOfRotationFinder(DataProcessor):
-    '''Processor to find the center of rotation in a parallel beam experiment
-    
-    This processor read in a AcquisitionDataSet and finds the center of rotation 
-    based on Nghia Vo's method. https://doi.org/10.1364/OE.22.019078
-    
-    Input: AcquisitionDataSet
-    
-    Output: float. center of rotation in pixel coordinate
-    '''
-    
-    def __init__(self):
-        kwargs = {
-                  
-                  }
-        
-        #DataProcessor.__init__(self, **kwargs)
-        super(CenterOfRotationFinder, self).__init__(**kwargs)
-    
-    def check_input(self, dataset):
-        if dataset.number_of_dimensions == 3:
-            if dataset.geometry.geom_type == 'parallel':
-                return True
-            else:
-                raise ValueError('{0} is suitable only for parallel beam geometry'\
-                                 .format(self.__class__.__name__))
-        else:
-            raise ValueError("Expected input dimensions is 3, got {0}"\
-                             .format(dataset.number_of_dimensions))
-        
-    
-    # #########################################################################
-    # Copyright (c) 2015, UChicago Argonne, LLC. All rights reserved.         #
-    #                                                                         #
-    # Copyright 2015. UChicago Argonne, LLC. This software was produced       #
-    # under U.S. Government contract DE-AC02-06CH11357 for Argonne National   #
-    # Laboratory (ANL), which is operated by UChicago Argonne, LLC for the    #
-    # U.S. Department of Energy. The U.S. Government has rights to use,       #
-    # reproduce, and distribute this software.  NEITHER THE GOVERNMENT NOR    #
-    # UChicago Argonne, LLC MAKES ANY WARRANTY, EXPRESS OR IMPLIED, OR        #
-    # ASSUMES ANY LIABILITY FOR THE USE OF THIS SOFTWARE.  If software is     #
-    # modified to produce derivative works, such modified software should     #
-    # be clearly marked, so as not to confuse it with the version available   #
-    # from ANL.                                                               #
-    #                                                                         #
-    # Additionally, redistribution and use in source and binary forms, with   #
-    # or without modification, are permitted provided that the following      #
-    # conditions are met:                                                     #
-    #                                                                         #
-    #     * Redistributions of source code must retain the above copyright    #
-    #       notice, this list of conditions and the following disclaimer.     #
-    #                                                                         #
-    #     * Redistributions in binary form must reproduce the above copyright #
-    #       notice, this list of conditions and the following disclaimer in   #
-    #       the documentation and/or other materials provided with the        #
-    #       distribution.                                                     #
-    #                                                                         #
-    #     * Neither the name of UChicago Argonne, LLC, Argonne National       #
-    #       Laboratory, ANL, the U.S. Government, nor the names of its        #
-    #       contributors may be used to endorse or promote products derived   #
-    #       from this software without specific prior written permission.     #
-    #                                                                         #
-    # THIS SOFTWARE IS PROVIDED BY UChicago Argonne, LLC AND CONTRIBUTORS     #
-    # "AS IS" AND ANY EXPRESS OR IMPLIED WARRANTIES, INCLUDING, BUT NOT       #
-    # LIMITED TO, THE IMPLIED WARRANTIES OF MERCHANTABILITY AND FITNESS       #
-    # FOR A PARTICULAR PURPOSE ARE DISCLAIMED. IN NO EVENT SHALL UChicago     #
-    # Argonne, LLC OR CONTRIBUTORS BE LIABLE FOR ANY DIRECT, INDIRECT,        #
-    # INCIDENTAL, SPECIAL, EXEMPLARY, OR CONSEQUENTIAL DAMAGES (INCLUDING,    #
-    # BUT NOT LIMITED TO, PROCUREMENT OF SUBSTITUTE GOODS OR SERVICES;        #
-    # LOSS OF USE, DATA, OR PROFITS; OR BUSINESS INTERRUPTION) HOWEVER        #
-    # CAUSED AND ON ANY THEORY OF LIABILITY, WHETHER IN CONTRACT, STRICT      #
-    # LIABILITY, OR TORT (INCLUDING NEGLIGENCE OR OTHERWISE) ARISING IN       #
-    # ANY WAY OUT OF THE USE OF THIS SOFTWARE, EVEN IF ADVISED OF THE         #
-    # POSSIBILITY OF SUCH DAMAGE.                                             #
-    # #########################################################################
-    
-    @staticmethod
-    def as_ndarray(arr, dtype=None, copy=False):
-        if not isinstance(arr, numpy.ndarray):
-            arr = numpy.array(arr, dtype=dtype, copy=copy)
-        return arr
-    
-    @staticmethod
-    def as_dtype(arr, dtype, copy=False):
-        if not arr.dtype == dtype:
-            arr = numpy.array(arr, dtype=dtype, copy=copy)
-        return arr
-    
-    @staticmethod
-    def as_float32(arr):
-        arr = CenterOfRotationFinder.as_ndarray(arr, numpy.float32)
-        return CenterOfRotationFinder.as_dtype(arr, numpy.float32)
-    
-    
-    
-    
-    @staticmethod
-    def find_center_vo(tomo, ind=None, smin=-40, smax=40, srad=10, step=0.5,
-                       ratio=2., drop=20):
-        """
-        Find rotation axis location using Nghia Vo's method. :cite:`Vo:14`.
-    
-        Parameters
-        ----------
-        tomo : ndarray
-            3D tomographic data.
-        ind : int, optional
-            Index of the slice to be used for reconstruction.
-        smin, smax : int, optional
-            Reference to the horizontal center of the sinogram.
-        srad : float, optional
-            Fine search radius.
-        step : float, optional
-            Step of fine searching.
-        ratio : float, optional
-            The ratio between the FOV of the camera and the size of object.
-            It's used to generate the mask.
-        drop : int, optional
-            Drop lines around vertical center of the mask.
-    
-        Returns
-        -------
-        float
-            Rotation axis location.
-            
-        Notes
-        -----
-        The function may not yield a correct estimate, if:
-        
-        - the sample size is bigger than the field of view of the camera. 
-          In this case the ``ratio`` argument need to be set larger
-          than the default of 2.0.
-        
-        - there is distortion in the imaging hardware. If there's 
-          no correction applied, the center of the projection image may 
-          yield a better estimate.
-        
-        - the sample contrast is weak. Paganin's filter need to be applied 
-          to overcome this. 
-       
-        - the sample was changed during the scan. 
-        """
-        tomo = CenterOfRotationFinder.as_float32(tomo)
-    
-        if ind is None:
-            ind = tomo.shape[1] // 2
-        _tomo = tomo[:, ind, :]
-    
-        
-    
-        # Reduce noise by smooth filters. Use different filters for coarse and fine search 
-        _tomo_cs = ndimage.filters.gaussian_filter(_tomo, (3, 1))
-        _tomo_fs = ndimage.filters.median_filter(_tomo, (2, 2))
-    
-        # Coarse and fine searches for finding the rotation center.
-        if _tomo.shape[0] * _tomo.shape[1] > 4e6:  # If data is large (>2kx2k)
-            #_tomo_coarse = downsample(numpy.expand_dims(_tomo_cs,1), level=2)[:, 0, :]
-            #init_cen = _search_coarse(_tomo_coarse, smin, smax, ratio, drop)
-            #fine_cen = _search_fine(_tomo_fs, srad, step, init_cen*4, ratio, drop)
-            init_cen = CenterOfRotationFinder._search_coarse(_tomo_cs, smin, 
-                                                             smax, ratio, drop)
-            fine_cen = CenterOfRotationFinder._search_fine(_tomo_fs, srad, 
-                                                           step, init_cen, 
-                                                           ratio, drop)
-        else:
-            init_cen = CenterOfRotationFinder._search_coarse(_tomo_cs, 
-                                                             smin, smax, 
-                                                             ratio, drop)
-            fine_cen = CenterOfRotationFinder._search_fine(_tomo_fs, srad, 
-                                                           step, init_cen, 
-                                                           ratio, drop)
-    
-        #logger.debug('Rotation center search finished: %i', fine_cen)
-        return fine_cen
-
-
-    @staticmethod
-    def _search_coarse(sino, smin, smax, ratio, drop):
-        """
-        Coarse search for finding the rotation center.
-        """
-        (Nrow, Ncol) = sino.shape
-        centerfliplr = (Ncol - 1.0) / 2.0
-    
-        # Copy the sinogram and flip left right, the purpose is to
-        # make a full [0;2Pi] sinogram
-        _copy_sino = numpy.fliplr(sino[1:])
-    
-        # This image is used for compensating the shift of sinogram 2
-        temp_img = numpy.zeros((Nrow - 1, Ncol), dtype='float32')
-        temp_img[:] = sino[-1]
-    
-        # Start coarse search in which the shift step is 1
-        listshift = numpy.arange(smin, smax + 1)
-        listmetric = numpy.zeros(len(listshift), dtype='float32')
-        mask = CenterOfRotationFinder._create_mask(2 * Nrow - 1, Ncol, 
-                                                   0.5 * ratio * Ncol, drop)
-        for i in listshift:
-            _sino = numpy.roll(_copy_sino, i, axis=1)
-            if i >= 0:
-                _sino[:, 0:i] = temp_img[:, 0:i]
-            else:
-                _sino[:, i:] = temp_img[:, i:]
-            listmetric[i - smin] = numpy.sum(numpy.abs(numpy.fft.fftshift(
-                #pyfftw.interfaces.numpy_fft.fft2(
-                #    numpy.vstack((sino, _sino)))
-                numpy.fft.fft2(numpy.vstack((sino, _sino)))
-                )) * mask)
-        minpos = numpy.argmin(listmetric)
-        return centerfliplr + listshift[minpos] / 2.0
-    
-    @staticmethod
-    def _search_fine(sino, srad, step, init_cen, ratio, drop):
-        """
-        Fine search for finding the rotation center.
-        """
-        Nrow, Ncol = sino.shape
-        centerfliplr = (Ncol + 1.0) / 2.0 - 1.0
-        # Use to shift the sinogram 2 to the raw CoR.
-        shiftsino = numpy.int16(2 * (init_cen - centerfliplr))
-        _copy_sino = numpy.roll(numpy.fliplr(sino[1:]), shiftsino, axis=1)
-        if init_cen <= centerfliplr:
-            lefttake = numpy.int16(numpy.ceil(srad + 1))
-            righttake = numpy.int16(numpy.floor(2 * init_cen - srad - 1))
-        else:
-            lefttake = numpy.int16(numpy.ceil(
-                init_cen - (Ncol - 1 - init_cen) + srad + 1))
-            righttake = numpy.int16(numpy.floor(Ncol - 1 - srad - 1))
-        Ncol1 = righttake - lefttake + 1
-        mask = CenterOfRotationFinder._create_mask(2 * Nrow - 1, Ncol1, 
-                                                   0.5 * ratio * Ncol, drop)
-        numshift = numpy.int16((2 * srad) / step) + 1
-        listshift = numpy.linspace(-srad, srad, num=numshift)
-        listmetric = numpy.zeros(len(listshift), dtype='float32')
-        factor1 = numpy.mean(sino[-1, lefttake:righttake])
-        num1 = 0
-        for i in listshift:
-            _sino = ndimage.interpolation.shift(
-                _copy_sino, (0, i), prefilter=False)
-            factor2 = numpy.mean(_sino[0,lefttake:righttake])
-            _sino = _sino * factor1 / factor2
-            sinojoin = numpy.vstack((sino, _sino))
-            listmetric[num1] = numpy.sum(numpy.abs(numpy.fft.fftshift(
-                #pyfftw.interfaces.numpy_fft.fft2(
-                #    sinojoin[:, lefttake:righttake + 1])
-                numpy.fft.fft2(sinojoin[:, lefttake:righttake + 1])
-                )) * mask)
-            num1 = num1 + 1
-        minpos = numpy.argmin(listmetric)
-        return init_cen + listshift[minpos] / 2.0
-    
-    @staticmethod
-    def _create_mask(nrow, ncol, radius, drop):
-        du = 1.0 / ncol
-        dv = (nrow - 1.0) / (nrow * 2.0 * numpy.pi)
-        centerrow = numpy.ceil(nrow / 2) - 1
-        centercol = numpy.ceil(ncol / 2) - 1
-        # added by Edoardo Pasca
-        centerrow = int(centerrow)
-        centercol = int(centercol)
-        mask = numpy.zeros((nrow, ncol), dtype='float32')
-        for i in range(nrow):
-            num1 = numpy.round(((i - centerrow) * dv / radius) / du)
-            (p1, p2) = numpy.int16(numpy.clip(numpy.sort(
-                (-num1 + centercol, num1 + centercol)), 0, ncol - 1))
-            mask[i, p1:p2 + 1] = numpy.ones(p2 - p1 + 1, dtype='float32')
-        if drop < centerrow:
-            mask[centerrow - drop:centerrow + drop + 1,
-                 :] = numpy.zeros((2 * drop + 1, ncol), dtype='float32')
-        mask[:,centercol-1:centercol+2] = numpy.zeros((nrow, 3), dtype='float32')
-        return mask
-    
-    def process(self, out=None):
-        
-        projections = self.get_input()
-        
-        cor = CenterOfRotationFinder.find_center_vo(projections.as_array())
-        
-        return cor
-
-            
-class AcquisitionDataPadder(DataProcessor):
-    '''Normalization based on flat and dark
-    
-    This processor read in a AcquisitionData and normalises it based on 
-    the instrument reading with and without incident photons or neutrons.
-    
-    Input: AcquisitionData
-    Parameter: 2D projection with flat field (or stack)
-               2D projection with dark field (or stack)
-    Output: AcquisitionDataSetn
-    '''
-    
-    def __init__(self, 
-                 center_of_rotation   = None,
-                 acquisition_geometry = None,
-                 pad_value            = 1e-5):
-        kwargs = {
-                  'acquisition_geometry' : acquisition_geometry, 
-                  'center_of_rotation'   : center_of_rotation,
-                  'pad_value'            : pad_value
-                  }
-        
-        super(AcquisitionDataPadder, self).__init__(**kwargs)
-        
-    def check_input(self, dataset):
-        if self.acquisition_geometry is None:
-            self.acquisition_geometry = dataset.geometry
-        if dataset.number_of_dimensions == 3:
-               return True
-        else:
-            raise ValueError("Expected input dimensions is 2 or 3, got {0}"\
-                             .format(dataset.number_of_dimensions))
-
-    def process(self, out=None):
-        projections = self.get_input()
-        w = projections.get_dimension_size('horizontal')
-        delta = w - 2 * self.center_of_rotation
-               
-        padded_width = int (
-                numpy.ceil(abs(delta)) + w
-                )
-        delta_pix = padded_width - w
-        
-        voxel_per_pixel = 1
-        geom = pbalg.pb_setup_geometry_from_acquisition(projections.as_array(),
-                                            self.acquisition_geometry.angles,
-                                            self.center_of_rotation,
-                                            voxel_per_pixel )
-        
-        padded_geometry = self.acquisition_geometry.clone()
-        
-        padded_geometry.pixel_num_h = geom['n_h']
-        padded_geometry.pixel_num_v = geom['n_v']
-        
-        delta_pix_h = padded_geometry.pixel_num_h - self.acquisition_geometry.pixel_num_h
-        delta_pix_v = padded_geometry.pixel_num_v - self.acquisition_geometry.pixel_num_v
-        
-        if delta_pix_h == 0:
-            delta_pix_h = delta_pix
-            padded_geometry.pixel_num_h = padded_width
-        #initialize a new AcquisitionData with values close to 0
-        out = AcquisitionData(geometry=padded_geometry)
-        out = out + self.pad_value
-        
-        
-        #pad in the horizontal-vertical plane -> slice on angles
-        if delta > 0:
-            #pad left of middle
-            command = "out.array["
-            for i in range(out.number_of_dimensions):
-                if out.dimension_labels[i] == 'horizontal':
-                    value = '{0}:{1}'.format(delta_pix_h, delta_pix_h+w)
-                    command = command + str(value)
-                else:
-                    if out.dimension_labels[i] == 'vertical' :
-                        value = '{0}:'.format(delta_pix_v)
-                        command = command + str(value)
-                    else:
-                        command = command + ":"
-                if i < out.number_of_dimensions -1:
-                    command = command + ','
-            command = command + '] = projections.array'
-            #print (command)    
-        else:
-            #pad right of middle
-            command = "out.array["
-            for i in range(out.number_of_dimensions):
-                if out.dimension_labels[i] == 'horizontal':
-                    value = '{0}:{1}'.format(0, w)
-                    command = command + str(value)
-                else:
-                    if out.dimension_labels[i] == 'vertical' :
-                        value = '{0}:'.format(delta_pix_v)
-                        command = command + str(value)
-                    else:
-                        command = command + ":"
-                if i < out.number_of_dimensions -1:
-                    command = command + ','
-            command = command + '] = projections.array'
-            #print (command)    
-            #cleaned = eval(command)
-        exec(command)
->>>>>>> b6c6f118
         return out