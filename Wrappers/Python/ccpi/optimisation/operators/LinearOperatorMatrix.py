--- conflicted
+++ resolved
@@ -30,23 +30,12 @@
 
     def size(self):
         return self.A.shape
-<<<<<<< HEAD
     
     def calculate_norm(self, **kwargs):
         # If unknown, compute and store. If known, simply return it.
         return svds(self.A,1,return_singular_vectors=False)[0]
         
-=======
-
-    def norm(self):
-        # If unknown, compute and store. If known, simply return it.
-        if self.s1 is None:
-            self.s1 = svds(self.A,1,return_singular_vectors=False)[0]
-            return self.s1
-        else:
-            return self.s1
     def domain_geometry(self):
         return self.gm_domain
     def range_geometry(self):
-        return self.gm_range
->>>>>>> 218dc267
+        return self.gm_range